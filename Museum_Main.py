--- conflicted
+++ resolved
@@ -6,11 +6,9 @@
 Connection: Blynk IoT (new library) + HiveMQ MQTT
 """
 
-<<<<<<< HEAD
 import time, threading, os, subprocess, json, ssl
 from datetime import datetime
 import BlynkLib
-=======
 import time
 import threading
 import json
@@ -19,7 +17,6 @@
 import base64
 from datetime import datetime, timezone
 
->>>>>>> 13cbf8ea
 import paho.mqtt.client as mqtt
 from gpiozero import LED, Buzzer, DigitalInputDevice
 import board, adafruit_dht
@@ -49,21 +46,14 @@
 MQTT_PASSWORD = "Sic1122004"
 
 CAMERA_ENABLED = True
-<<<<<<< HEAD
-TEMP_THRESHOLD = 60.0
-=======
 CAMERA_RESOLUTION = (640, 480)
 TEMP_THRESHOLD = 50.0  #if fire occured
->>>>>>> 13cbf8ea
 
 # GPIO pins
 PIN_DHT11 = board.D4
 PIN_IR = 17
 PIN_SMOKE = 16
-<<<<<<< HEAD
 PIN_SOUND = 20
-=======
->>>>>>> 13cbf8ea
 PIN_BUZZER = 27
 PIN_LED_GREEN = 5
 PIN_LED_YELLOW = 6
@@ -128,26 +118,8 @@
     buzzer.off()
     led_red.off()
 
-<<<<<<< HEAD
     if capture and CAMERA_ENABLED:
         capture_image(ev_type)
-=======
-face_cascade = cv2.CascadeClassifier(cv2.data.haarcascades +
-                                     "haarcascade_frontalface_default.xml") #face detection function
-
-def capture_image(tag="event"):
-    ts = datetime.now(timezone.utc).strftime("%Y%m%dT%H%M%SZ")
-    os.makedirs("captures", exist_ok=True)
-    filename = f"captures/{tag}_{ts}.jpg"
-    camera.capture(filename)
-
-    img = cv2.imread(filename)
-    gray = cv2.cvtColor(img, cv2.COLOR_BGR2GRAY)
-    faces = face_cascade.detectMultiScale(gray, 1.1, 4)
-    has_face = len(faces) > 0
-
-    return filename, has_face
->>>>>>> 13cbf8ea
 
     publish_mqtt({"event": ev_type, "temp": temp})
 
